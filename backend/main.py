<<<<<<< HEAD
import os
import numpy as np
import pandas as pd
import torch
import torch.nn as nn
from torch.utils.data import DataLoader, TensorDataset
from sklearn.preprocessing import MinMaxScaler
import matplotlib.pyplot as plt
import json
from src.models.custom_lstm import CustomLSTM
from sklearn.metrics import mean_absolute_error, mean_squared_error, r2_score
=======
from src.scripts.predict import predict, predict_from_csv, predict_next_month
from fastapi import FastAPI
from pydantic import BaseModel
from fastapi.middleware.cors import CORSMiddleware
>>>>>>> 042ea545


class PredictionRequest(BaseModel):
    past_values: list[float]


app = FastAPI()

app.add_middleware(
    CORSMiddleware,
    allow_origins=["*"],  # Adjust this to restrict origins if needed
    allow_credentials=True,
    allow_methods=["*"],
    allow_headers=["*"],
)


<<<<<<< HEAD
# ------------------ Config ------------------
# model architecture config
HIDDEN_SIZES = 50
INPUT_SIZE = 1
OUTPUT_SIZE = 1
NUM_LAYERS = 1

# training config
SEQ_LEN = 60
BATCH_SIZE = 32
EPOCHS = 100
PATIENCE = 15
DROPOUT = 0.2
LEARNING_RATE = 0.001

# system config
DEVICE = torch.device("cuda" if torch.cuda.is_available() else "cpu")
SAVE_DIR = "saved_models"
os.makedirs(SAVE_DIR, exist_ok=True)
=======
@app.post("/predict")
def predict_endpoint(request: PredictionRequest):
    return predict(request.past_values)
>>>>>>> 042ea545

# save config to json
config_dict = {
    "model_architecture": {
        "hidden_sizes": HIDDEN_SIZES,
        "input_size": INPUT_SIZE,
        "output_size": OUTPUT_SIZE,
        "num_layers": NUM_LAYERS
    },
    "training": {
        "sequence_length": SEQ_LEN,
        "batch_size": BATCH_SIZE,
        "epochs": EPOCHS,
        "patience": PATIENCE,
        "dropout": DROPOUT,
        "learning_rate": LEARNING_RATE
    },
    "system": {
        "device": str(DEVICE),
        "save_dir": SAVE_DIR
    }
}

with open(f"{SAVE_DIR}/model_config.json", 'w') as f:
    json.dump(config_dict, f, indent=4)


@app.get("/predict-csv")
def predict_csv_endpoint():
    return predict_from_csv()


<<<<<<< HEAD
X, y = [], []
for i in range(SEQ_LEN, len(scaled_prices)):
    X.append(scaled_prices[i - SEQ_LEN:i])
    y.append(scaled_prices[i])

X = np.array(X)
y = np.array(y)

train_size = int(0.8 * len(X))
X_train, y_train = X[:train_size], y[:train_size]
X_test, y_test = X[train_size:], y[train_size:]

X_train = torch.tensor(X_train, dtype=torch.float32)
y_train = torch.tensor(y_train, dtype=torch.float32)
X_test = torch.tensor(X_test, dtype=torch.float32)
y_test = torch.tensor(y_test, dtype=torch.float32)

train_ds = TensorDataset(X_train, y_train)
test_ds = TensorDataset(X_test, y_test)
train_loader = DataLoader(train_ds, batch_size=BATCH_SIZE, shuffle=True)
test_loader = DataLoader(test_ds, batch_size=BATCH_SIZE)


# ------------------ Define Model ------------------
class LSTMModel(nn.Module):
    def __init__(self, input_size=INPUT_SIZE, hidden_size=HIDDEN_SIZES, activation_fn="tanh"):
        super(LSTMModel, self).__init__()
        self.lstm1 = CustomLSTM(input_size, hidden_size, num_layers=NUM_LAYERS,
                                hidden_activation=activation_fn, cell_activation=activation_fn)
        self.dropout1 = nn.Dropout(DROPOUT)

        self.lstm2 = CustomLSTM(hidden_size, hidden_size, num_layers=NUM_LAYERS,
                                hidden_activation=activation_fn, cell_activation=activation_fn)
        self.dropout2 = nn.Dropout(DROPOUT)

        self.lstm3 = CustomLSTM(hidden_size, hidden_size, num_layers=NUM_LAYERS,
                                hidden_activation=activation_fn, cell_activation=activation_fn)
        self.dropout3 = nn.Dropout(DROPOUT)

        self.fc = nn.Linear(hidden_size, OUTPUT_SIZE)

    def forward(self, x):
        x = x.permute(1, 0, 2)
        out, _ = self.lstm1(x)
        out = self.dropout1(out)

        out, _ = self.lstm2(out)
        out = self.dropout2(out)

        out, _ = self.lstm3(out)
        out = self.dropout3(out)

        last_output = out[-1]
        return self.fc(last_output)


# ------------------ Training Function ------------------
def train_and_save(activation_fn="tanh"):
    print(f"\n=== Training with activation: {activation_fn.upper()} ===")

    model = LSTMModel(activation_fn=activation_fn).to(DEVICE)
    criterion = nn.MSELoss()
    optimizer = torch.optim.Adam(model.parameters(), lr=LEARNING_RATE)

    best_loss = float('inf')
    patience_counter = 0
    best_model_state = None

    train_losses = []
    val_losses = []

    for epoch in range(EPOCHS):
        model.train()
        train_loss = 0
        for X_batch, y_batch in train_loader:
            X_batch, y_batch = X_batch.to(DEVICE), y_batch.to(DEVICE)
            optimizer.zero_grad()
            output = model(X_batch).squeeze()
            loss = criterion(output, y_batch.squeeze())
            loss.backward()
            optimizer.step()
            train_loss += loss.item()
        train_loss /= len(train_loader)

        model.eval()
        val_loss = 0
        with torch.no_grad():
            for X_val, y_val in test_loader:
                X_val, y_val = X_val.to(DEVICE), y_val.to(DEVICE)
                output = model(X_val).squeeze()
                loss = criterion(output, y_val.squeeze())
                val_loss += loss.item()
        val_loss /= len(test_loader)

        train_losses.append(train_loss)
        val_losses.append(val_loss)

        print(f"Epoch {epoch+1}/{EPOCHS} | Train Loss: {train_loss:.5f} | Val Loss: {val_loss:.5f}")

        if val_loss < best_loss:
            best_loss = val_loss
            patience_counter = 0
            best_model_state = model.state_dict()
        else:
            patience_counter += 1
            if patience_counter >= PATIENCE:
                print("Early stopping triggered.")
                break

    model.load_state_dict(best_model_state)
    filename = f"{SAVE_DIR}/model_{activation_fn.lower()}.pth"
    torch.save(model.state_dict(), filename)
    print(f"✅ Saved best model with {activation_fn.upper()} activation to: {filename}")

    return model, train_losses, val_losses


# ------------------ Train Models and Plot Loss Curves ------------------
model_tanh, tanh_train_losses, tanh_val_losses = train_and_save("tanh")
model_elu, elu_train_losses, elu_val_losses = train_and_save("elu")

# Plot training/validation loss curves
plt.figure(figsize=(12, 6))
plt.plot(tanh_train_losses, label="Train Loss (TANH)")
plt.plot(tanh_val_losses, label="Val Loss (TANH)")
plt.plot(elu_train_losses, label="Train Loss (ELU)")
plt.plot(elu_val_losses, label="Val Loss (ELU)")
plt.title("Training and Validation Loss")
plt.xlabel("Epoch")
plt.ylabel("Loss (MSE)")
plt.legend()
plt.grid(True)
plt.tight_layout()
plt.savefig(f"{SAVE_DIR}/loss_curves.png")
plt.show()


# ------------------ Plot Predictions vs Actual ------------------
def plot_predictions(model, X_data, title, color):
    model.eval()
    with torch.no_grad():
        preds = model(X_data.to(DEVICE)).squeeze().cpu().numpy()
    preds = scaler.inverse_transform(preds.reshape(-1, 1))
    return preds

actual = scaler.inverse_transform(y_test.squeeze().numpy().reshape(-1, 1))
actual_train = scaler.inverse_transform(y_train.squeeze().numpy().reshape(-1, 1))

# Plot 1: Actual vs TANH vs ELU
plt.figure(figsize=(12, 6))
plt.plot(np.arange(len(actual_train)), actual_train, alpha=1, color='#404040')
plt.plot(np.arange(len(actual_train), len(actual_train) + len(actual)), actual, label="Actual L'Air Liquide Close Price", alpha=1, color='#404040')
plt.plot(np.arange(len(actual_train)), plot_predictions(model_tanh, X_train, "TANH", "blue"), label="Predicted L'Air Liquide Close Price (TANH Train Set)", alpha=0.9, color="#4169E1")  # royal blue
plt.plot(np.arange(len(actual_train), len(actual_train) + len(actual)), plot_predictions(model_tanh, X_test, "TANH", "orange"), label="Predicted L'Air Liquide Close Price (TANH Test Set)", alpha=0.9, color="#FF7F50")  # coral
plt.plot(np.arange(len(actual_train)), plot_predictions(model_elu, X_train, "ELU", "red"), label="Predicted L'Air Liquide Close Price (ELU Train Set)", alpha=0.9, color="#CD5C5C")  # indian red
plt.plot(np.arange(len(actual_train), len(actual_train) + len(actual)), plot_predictions(model_elu, X_test, "ELU", "green"), label="Predicted L'Air Liquide Close Price (ELU Test Set)", alpha=0.9, color="#3CB371")  # medium sea green
plt.title("Actual vs LSTM Predictions (TANH vs ELU)")
plt.xlabel("Time")
plt.ylabel("Price")
plt.legend()
plt.grid(True)
plt.tight_layout()
plt.savefig(f"{SAVE_DIR}/actual-tanh-elu.png")
plt.show()

# Plot 2: Actual vs TANH
plt.figure(figsize=(12, 6))
plt.plot(np.arange(len(actual_train)), actual_train, alpha=1, color='#404040')
plt.plot(np.arange(len(actual_train), len(actual_train) + len(actual)), actual, label="Actual L'Air Liquide Close Price", alpha=1, color='#404040')
plt.plot(np.arange(len(actual_train)), plot_predictions(model_tanh, X_train, "TANH", "blue"), label="Predicted L'Air Liquide Close Price (TANH Train Set)", alpha=0.9, color="#4169E1")  # royal blue
plt.plot(np.arange(len(actual_train), len(actual_train) + len(actual)), plot_predictions(model_tanh, X_test, "TANH", "orange"), label="Predicted L'Air Liquide Close Price (TANH Test Set)", alpha=0.9, color="#FF7F50")  # coral
plt.title("Actual vs LSTM Predictions (TANH)")
plt.xlabel("Time")
plt.ylabel("Price")
plt.legend()
plt.grid(True)
plt.tight_layout()
plt.savefig(f"{SAVE_DIR}/actual-tanh.png")
plt.show()

# Plot 3: Actual vs ELU
plt.figure(figsize=(12, 6))
plt.plot(np.arange(len(actual_train)), actual_train, alpha=1, color='#404040')
plt.plot(np.arange(len(actual_train), len(actual_train) + len(actual)), actual, label="Actual L'Air Liquide Close Price", alpha=1, color='#404040')
plt.plot(np.arange(len(actual_train)), plot_predictions(model_elu, X_train, "ELU", "red"), label="Predicted L'Air Liquide Close Price (ELU Train Set)", alpha=0.9, color="#CD5C5C")  # indian red
plt.plot(np.arange(len(actual_train), len(actual_train) + len(actual)), plot_predictions(model_elu, X_test, "ELU", "green"), label="Predicted L'Air Liquide Close Price (ELU Test Set)", alpha=0.9, color="#3CB371")  # medium sea green
plt.title("Actual vs LSTM Predictions (ELU)")
plt.xlabel("Time")
plt.ylabel("Price")
plt.legend()
plt.grid(True)
plt.tight_layout()
plt.savefig(f"{SAVE_DIR}/actual-elu.png")
plt.show()

# ------------------ Evaluation Metrics ------------------
# Get evaluation results
tanh_results = evaluate_model(model_tanh, X_test, y_test, model_name="TANH Model")
elu_results = evaluate_model(model_elu, X_test, y_test, model_name="ELU Model")

# Convert numpy float32 to native float for JSON serialization
results_dict = {
    "TANH Model": {k: float(v) for k, v in tanh_results.items()},
    "ELU Model": {k: float(v) for k, v in elu_results.items()}
}

# Save as JSON
with open(f"{SAVE_DIR}/evaluation_metrics.json", 'w') as f:
    json.dump(results_dict, f, indent=4)

# Create and save table visualization
metrics_df = pd.DataFrame({
    'Metric': ['MAE', 'RMSE', 'R²'],
    'TANH Model': [f"{tanh_results['MAE']:.4f}", f"{tanh_results['RMSE']:.4f}", f"{tanh_results['R2']:.4f}"],
    'ELU Model': [f"{elu_results['MAE']:.4f}", f"{elu_results['RMSE']:.4f}", f"{elu_results['R2']:.4f}"]
})

# Plot table
plt.figure(figsize=(8, 4))
plt.axis('off')
table = plt.table(
    cellText=metrics_df.values,
    colLabels=metrics_df.columns,
    cellLoc='center',
    loc='center',
    colColours=['#f2f2f2']*len(metrics_df.columns),
    cellColours=[['#ffffff']*len(metrics_df.columns)]*len(metrics_df)
)
table.auto_set_font_size(False)
table.set_fontsize(9)
table.scale(1.2, 1.5)

plt.title("Model Evaluation Metrics Comparison", pad=20)
plt.tight_layout()
plt.savefig(f"{SAVE_DIR}/evaluation_metrics_table.png", bbox_inches='tight', dpi=300)
plt.show()
=======
@app.get("/predict-next-month")
def predict_next_month_endpoint():
    return predict_next_month()
>>>>>>> 042ea545
<|MERGE_RESOLUTION|>--- conflicted
+++ resolved
@@ -1,21 +1,7 @@
-<<<<<<< HEAD
-import os
-import numpy as np
-import pandas as pd
-import torch
-import torch.nn as nn
-from torch.utils.data import DataLoader, TensorDataset
-from sklearn.preprocessing import MinMaxScaler
-import matplotlib.pyplot as plt
-import json
-from src.models.custom_lstm import CustomLSTM
-from sklearn.metrics import mean_absolute_error, mean_squared_error, r2_score
-=======
 from src.scripts.predict import predict, predict_from_csv, predict_next_month
 from fastapi import FastAPI
 from pydantic import BaseModel
 from fastapi.middleware.cors import CORSMiddleware
->>>>>>> 042ea545
 
 
 class PredictionRequest(BaseModel):
@@ -33,56 +19,9 @@
 )
 
 
-<<<<<<< HEAD
-# ------------------ Config ------------------
-# model architecture config
-HIDDEN_SIZES = 50
-INPUT_SIZE = 1
-OUTPUT_SIZE = 1
-NUM_LAYERS = 1
-
-# training config
-SEQ_LEN = 60
-BATCH_SIZE = 32
-EPOCHS = 100
-PATIENCE = 15
-DROPOUT = 0.2
-LEARNING_RATE = 0.001
-
-# system config
-DEVICE = torch.device("cuda" if torch.cuda.is_available() else "cpu")
-SAVE_DIR = "saved_models"
-os.makedirs(SAVE_DIR, exist_ok=True)
-=======
 @app.post("/predict")
 def predict_endpoint(request: PredictionRequest):
     return predict(request.past_values)
->>>>>>> 042ea545
-
-# save config to json
-config_dict = {
-    "model_architecture": {
-        "hidden_sizes": HIDDEN_SIZES,
-        "input_size": INPUT_SIZE,
-        "output_size": OUTPUT_SIZE,
-        "num_layers": NUM_LAYERS
-    },
-    "training": {
-        "sequence_length": SEQ_LEN,
-        "batch_size": BATCH_SIZE,
-        "epochs": EPOCHS,
-        "patience": PATIENCE,
-        "dropout": DROPOUT,
-        "learning_rate": LEARNING_RATE
-    },
-    "system": {
-        "device": str(DEVICE),
-        "save_dir": SAVE_DIR
-    }
-}
-
-with open(f"{SAVE_DIR}/model_config.json", 'w') as f:
-    json.dump(config_dict, f, indent=4)
 
 
 @app.get("/predict-csv")
@@ -90,245 +29,6 @@
     return predict_from_csv()
 
 
-<<<<<<< HEAD
-X, y = [], []
-for i in range(SEQ_LEN, len(scaled_prices)):
-    X.append(scaled_prices[i - SEQ_LEN:i])
-    y.append(scaled_prices[i])
-
-X = np.array(X)
-y = np.array(y)
-
-train_size = int(0.8 * len(X))
-X_train, y_train = X[:train_size], y[:train_size]
-X_test, y_test = X[train_size:], y[train_size:]
-
-X_train = torch.tensor(X_train, dtype=torch.float32)
-y_train = torch.tensor(y_train, dtype=torch.float32)
-X_test = torch.tensor(X_test, dtype=torch.float32)
-y_test = torch.tensor(y_test, dtype=torch.float32)
-
-train_ds = TensorDataset(X_train, y_train)
-test_ds = TensorDataset(X_test, y_test)
-train_loader = DataLoader(train_ds, batch_size=BATCH_SIZE, shuffle=True)
-test_loader = DataLoader(test_ds, batch_size=BATCH_SIZE)
-
-
-# ------------------ Define Model ------------------
-class LSTMModel(nn.Module):
-    def __init__(self, input_size=INPUT_SIZE, hidden_size=HIDDEN_SIZES, activation_fn="tanh"):
-        super(LSTMModel, self).__init__()
-        self.lstm1 = CustomLSTM(input_size, hidden_size, num_layers=NUM_LAYERS,
-                                hidden_activation=activation_fn, cell_activation=activation_fn)
-        self.dropout1 = nn.Dropout(DROPOUT)
-
-        self.lstm2 = CustomLSTM(hidden_size, hidden_size, num_layers=NUM_LAYERS,
-                                hidden_activation=activation_fn, cell_activation=activation_fn)
-        self.dropout2 = nn.Dropout(DROPOUT)
-
-        self.lstm3 = CustomLSTM(hidden_size, hidden_size, num_layers=NUM_LAYERS,
-                                hidden_activation=activation_fn, cell_activation=activation_fn)
-        self.dropout3 = nn.Dropout(DROPOUT)
-
-        self.fc = nn.Linear(hidden_size, OUTPUT_SIZE)
-
-    def forward(self, x):
-        x = x.permute(1, 0, 2)
-        out, _ = self.lstm1(x)
-        out = self.dropout1(out)
-
-        out, _ = self.lstm2(out)
-        out = self.dropout2(out)
-
-        out, _ = self.lstm3(out)
-        out = self.dropout3(out)
-
-        last_output = out[-1]
-        return self.fc(last_output)
-
-
-# ------------------ Training Function ------------------
-def train_and_save(activation_fn="tanh"):
-    print(f"\n=== Training with activation: {activation_fn.upper()} ===")
-
-    model = LSTMModel(activation_fn=activation_fn).to(DEVICE)
-    criterion = nn.MSELoss()
-    optimizer = torch.optim.Adam(model.parameters(), lr=LEARNING_RATE)
-
-    best_loss = float('inf')
-    patience_counter = 0
-    best_model_state = None
-
-    train_losses = []
-    val_losses = []
-
-    for epoch in range(EPOCHS):
-        model.train()
-        train_loss = 0
-        for X_batch, y_batch in train_loader:
-            X_batch, y_batch = X_batch.to(DEVICE), y_batch.to(DEVICE)
-            optimizer.zero_grad()
-            output = model(X_batch).squeeze()
-            loss = criterion(output, y_batch.squeeze())
-            loss.backward()
-            optimizer.step()
-            train_loss += loss.item()
-        train_loss /= len(train_loader)
-
-        model.eval()
-        val_loss = 0
-        with torch.no_grad():
-            for X_val, y_val in test_loader:
-                X_val, y_val = X_val.to(DEVICE), y_val.to(DEVICE)
-                output = model(X_val).squeeze()
-                loss = criterion(output, y_val.squeeze())
-                val_loss += loss.item()
-        val_loss /= len(test_loader)
-
-        train_losses.append(train_loss)
-        val_losses.append(val_loss)
-
-        print(f"Epoch {epoch+1}/{EPOCHS} | Train Loss: {train_loss:.5f} | Val Loss: {val_loss:.5f}")
-
-        if val_loss < best_loss:
-            best_loss = val_loss
-            patience_counter = 0
-            best_model_state = model.state_dict()
-        else:
-            patience_counter += 1
-            if patience_counter >= PATIENCE:
-                print("Early stopping triggered.")
-                break
-
-    model.load_state_dict(best_model_state)
-    filename = f"{SAVE_DIR}/model_{activation_fn.lower()}.pth"
-    torch.save(model.state_dict(), filename)
-    print(f"✅ Saved best model with {activation_fn.upper()} activation to: {filename}")
-
-    return model, train_losses, val_losses
-
-
-# ------------------ Train Models and Plot Loss Curves ------------------
-model_tanh, tanh_train_losses, tanh_val_losses = train_and_save("tanh")
-model_elu, elu_train_losses, elu_val_losses = train_and_save("elu")
-
-# Plot training/validation loss curves
-plt.figure(figsize=(12, 6))
-plt.plot(tanh_train_losses, label="Train Loss (TANH)")
-plt.plot(tanh_val_losses, label="Val Loss (TANH)")
-plt.plot(elu_train_losses, label="Train Loss (ELU)")
-plt.plot(elu_val_losses, label="Val Loss (ELU)")
-plt.title("Training and Validation Loss")
-plt.xlabel("Epoch")
-plt.ylabel("Loss (MSE)")
-plt.legend()
-plt.grid(True)
-plt.tight_layout()
-plt.savefig(f"{SAVE_DIR}/loss_curves.png")
-plt.show()
-
-
-# ------------------ Plot Predictions vs Actual ------------------
-def plot_predictions(model, X_data, title, color):
-    model.eval()
-    with torch.no_grad():
-        preds = model(X_data.to(DEVICE)).squeeze().cpu().numpy()
-    preds = scaler.inverse_transform(preds.reshape(-1, 1))
-    return preds
-
-actual = scaler.inverse_transform(y_test.squeeze().numpy().reshape(-1, 1))
-actual_train = scaler.inverse_transform(y_train.squeeze().numpy().reshape(-1, 1))
-
-# Plot 1: Actual vs TANH vs ELU
-plt.figure(figsize=(12, 6))
-plt.plot(np.arange(len(actual_train)), actual_train, alpha=1, color='#404040')
-plt.plot(np.arange(len(actual_train), len(actual_train) + len(actual)), actual, label="Actual L'Air Liquide Close Price", alpha=1, color='#404040')
-plt.plot(np.arange(len(actual_train)), plot_predictions(model_tanh, X_train, "TANH", "blue"), label="Predicted L'Air Liquide Close Price (TANH Train Set)", alpha=0.9, color="#4169E1")  # royal blue
-plt.plot(np.arange(len(actual_train), len(actual_train) + len(actual)), plot_predictions(model_tanh, X_test, "TANH", "orange"), label="Predicted L'Air Liquide Close Price (TANH Test Set)", alpha=0.9, color="#FF7F50")  # coral
-plt.plot(np.arange(len(actual_train)), plot_predictions(model_elu, X_train, "ELU", "red"), label="Predicted L'Air Liquide Close Price (ELU Train Set)", alpha=0.9, color="#CD5C5C")  # indian red
-plt.plot(np.arange(len(actual_train), len(actual_train) + len(actual)), plot_predictions(model_elu, X_test, "ELU", "green"), label="Predicted L'Air Liquide Close Price (ELU Test Set)", alpha=0.9, color="#3CB371")  # medium sea green
-plt.title("Actual vs LSTM Predictions (TANH vs ELU)")
-plt.xlabel("Time")
-plt.ylabel("Price")
-plt.legend()
-plt.grid(True)
-plt.tight_layout()
-plt.savefig(f"{SAVE_DIR}/actual-tanh-elu.png")
-plt.show()
-
-# Plot 2: Actual vs TANH
-plt.figure(figsize=(12, 6))
-plt.plot(np.arange(len(actual_train)), actual_train, alpha=1, color='#404040')
-plt.plot(np.arange(len(actual_train), len(actual_train) + len(actual)), actual, label="Actual L'Air Liquide Close Price", alpha=1, color='#404040')
-plt.plot(np.arange(len(actual_train)), plot_predictions(model_tanh, X_train, "TANH", "blue"), label="Predicted L'Air Liquide Close Price (TANH Train Set)", alpha=0.9, color="#4169E1")  # royal blue
-plt.plot(np.arange(len(actual_train), len(actual_train) + len(actual)), plot_predictions(model_tanh, X_test, "TANH", "orange"), label="Predicted L'Air Liquide Close Price (TANH Test Set)", alpha=0.9, color="#FF7F50")  # coral
-plt.title("Actual vs LSTM Predictions (TANH)")
-plt.xlabel("Time")
-plt.ylabel("Price")
-plt.legend()
-plt.grid(True)
-plt.tight_layout()
-plt.savefig(f"{SAVE_DIR}/actual-tanh.png")
-plt.show()
-
-# Plot 3: Actual vs ELU
-plt.figure(figsize=(12, 6))
-plt.plot(np.arange(len(actual_train)), actual_train, alpha=1, color='#404040')
-plt.plot(np.arange(len(actual_train), len(actual_train) + len(actual)), actual, label="Actual L'Air Liquide Close Price", alpha=1, color='#404040')
-plt.plot(np.arange(len(actual_train)), plot_predictions(model_elu, X_train, "ELU", "red"), label="Predicted L'Air Liquide Close Price (ELU Train Set)", alpha=0.9, color="#CD5C5C")  # indian red
-plt.plot(np.arange(len(actual_train), len(actual_train) + len(actual)), plot_predictions(model_elu, X_test, "ELU", "green"), label="Predicted L'Air Liquide Close Price (ELU Test Set)", alpha=0.9, color="#3CB371")  # medium sea green
-plt.title("Actual vs LSTM Predictions (ELU)")
-plt.xlabel("Time")
-plt.ylabel("Price")
-plt.legend()
-plt.grid(True)
-plt.tight_layout()
-plt.savefig(f"{SAVE_DIR}/actual-elu.png")
-plt.show()
-
-# ------------------ Evaluation Metrics ------------------
-# Get evaluation results
-tanh_results = evaluate_model(model_tanh, X_test, y_test, model_name="TANH Model")
-elu_results = evaluate_model(model_elu, X_test, y_test, model_name="ELU Model")
-
-# Convert numpy float32 to native float for JSON serialization
-results_dict = {
-    "TANH Model": {k: float(v) for k, v in tanh_results.items()},
-    "ELU Model": {k: float(v) for k, v in elu_results.items()}
-}
-
-# Save as JSON
-with open(f"{SAVE_DIR}/evaluation_metrics.json", 'w') as f:
-    json.dump(results_dict, f, indent=4)
-
-# Create and save table visualization
-metrics_df = pd.DataFrame({
-    'Metric': ['MAE', 'RMSE', 'R²'],
-    'TANH Model': [f"{tanh_results['MAE']:.4f}", f"{tanh_results['RMSE']:.4f}", f"{tanh_results['R2']:.4f}"],
-    'ELU Model': [f"{elu_results['MAE']:.4f}", f"{elu_results['RMSE']:.4f}", f"{elu_results['R2']:.4f}"]
-})
-
-# Plot table
-plt.figure(figsize=(8, 4))
-plt.axis('off')
-table = plt.table(
-    cellText=metrics_df.values,
-    colLabels=metrics_df.columns,
-    cellLoc='center',
-    loc='center',
-    colColours=['#f2f2f2']*len(metrics_df.columns),
-    cellColours=[['#ffffff']*len(metrics_df.columns)]*len(metrics_df)
-)
-table.auto_set_font_size(False)
-table.set_fontsize(9)
-table.scale(1.2, 1.5)
-
-plt.title("Model Evaluation Metrics Comparison", pad=20)
-plt.tight_layout()
-plt.savefig(f"{SAVE_DIR}/evaluation_metrics_table.png", bbox_inches='tight', dpi=300)
-plt.show()
-=======
 @app.get("/predict-next-month")
 def predict_next_month_endpoint():
-    return predict_next_month()
->>>>>>> 042ea545
+    return predict_next_month()